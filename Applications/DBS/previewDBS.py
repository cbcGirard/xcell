--- conflicted
+++ resolved
@@ -127,22 +127,11 @@
 rdisp['Conductors'] = rc.clip('z')
 simbb = bbox[xc.io.PV_BOUND_ORDER]
 
-<<<<<<< HEAD
-linecolor = pv.Color(xcell.colors.BASE)
-windowInch = np.array([3.5, 2.5])
-DPI = 300
-adj = int(DPI/72)
-windowPx = np.array(DPI*windowInch, dtype=int)
-
-p = xcell.visualizers.PVScene(
-    figsize=windowInch, dpi=DPI, off_screen=True, line_width=1.5)
-=======
 linecolor = pv.Color(xc.colors.BASE)
 # windowInch = np.array([3.5,6])
 # DPI = 300
 # windowPx = DPI*windowInch
 p = xc.visualizers.PVScene()
->>>>>>> f1209b2d
 p.setup(rdisp, opacity=1.,
         # rdisp['Conductors'],
         simData='sigma',
@@ -382,13 +371,11 @@
 moviename = 'voltage'
 meshname = 'sim0'
 
-<<<<<<< HEAD
 # plotTime =tvec
 plotTime = None
-=======
+
 # dataCat = 'voltage'
 dataCat = 'sigma'
->>>>>>> f1209b2d
 
 # reloading pickled data
 if not 'infos' in dir():
@@ -467,12 +454,8 @@
     cma = 'seismic'
 
 
-<<<<<<< HEAD
 p = xcell.visualizers.PVScene(time=plotTime, figsize=[
                               3.25, 2.5], dpi=300, off_screen=True)
-=======
-p = xc.visualizers.PVScene(time=tvec)  # , figsize=[3.25, 2.5], dpi=300)
->>>>>>> f1209b2d
 
 p.open_movie(fstem+'.mp4')
 # study.makePVmovie(p, filename=moviename)
@@ -481,11 +464,7 @@
 # cma = mcmap['bwr']
 # cma = xc.colors.CM_BIPOLAR
 # cma=mcmap['seismic']
-<<<<<<< HEAD
 # cma = xcell.colors.scoopCmap(cmr.guppy_r)
-=======
-cma = xc.colors.scoopCmap(cmr.guppy_r)
->>>>>>> f1209b2d
 
 
 if viewIso:
